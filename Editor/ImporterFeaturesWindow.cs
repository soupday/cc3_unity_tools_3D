--- conflicted
+++ resolved
@@ -205,7 +205,6 @@
                             flagChanged = true;
                     }
                     */
-<<<<<<< HEAD
                 }
             }
 
@@ -230,32 +229,6 @@
                 }
             }
 
-=======
-                }
-            }
-
-            // Spring Bone Physics
-            if (importerWindow.DynamicBoneAvailable || importerWindow.MagicaCloth2Available)
-            {
-                if (DrawFlagSelectionLine(line++, CharacterInfo.ShaderFeatureFlags.SpringBonePhysics, "Enable Spring Bone Physics", SECTION_INDENT))
-                    flagChanged = true;
-
-                if (contextCharacter.ShaderFlags.HasFlag(CharacterInfo.ShaderFeatureFlags.SpringBonePhysics))
-                {
-                    if (importerWindow.MagicaCloth2Available)
-                    {
-                        if (DrawFlagSelectionLine(line++, CharacterInfo.ShaderFeatureFlags.MagicaBone, "Magica Bone Springbones", SUB_SECTION_INDENT, CharacterInfo.springGroup))
-                            flagChanged = true;
-                    }
-                    if (importerWindow.DynamicBoneAvailable)
-                    {
-                        if (DrawFlagSelectionLine(line++, CharacterInfo.ShaderFeatureFlags.SpringBoneHair, "Dynamic Bone Springbones", SUB_SECTION_INDENT, CharacterInfo.springGroup))
-                            flagChanged = true;
-                    }                    
-                }
-            }
-
->>>>>>> 169c1829
             DrawLabelLine(line++, "");
 
             if (Event.current.type == EventType.Repaint)
